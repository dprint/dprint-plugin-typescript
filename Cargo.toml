[package]
name = "dprint-plugin-typescript"
version = "0.84.4"
authors = ["David Sherret <dsherret@gmail.com>"]
edition = "2021"
homepage = "https://github.com/dprint/dprint-plugin-typescript"
keywords = ["formatting", "formatter", "typescript", "javascript"]
license = "MIT"
repository = "https://github.com/dprint/dprint-plugin-typescript"
description = "TypeScript and JavaScript code formatter."

[lib]
crate-type = ["lib", "cdylib"]

[profile.release]
opt-level = 3
debug = false
lto = true
debug-assertions = false
overflow-checks = false
panic = "abort"

[features]
wasm = ["serde_json", "dprint-core/wasm"]
tracing = ["dprint-core/tracing"]

[dependencies]
anyhow = "1.0.64"
<<<<<<< HEAD
deno_ast = { version = "0.24.0", features = ["view"] }
dprint-core = { version = "0.62.0", features = ["formatting"] }
=======
deno_ast = { version = "0.26.0", features = ["view"] }
dprint-core = { version = "0.60.0", features = ["formatting"] }
>>>>>>> 31f1d03f
rustc-hash = "1.1.0"
serde = { version = "1.0.144", features = ["derive"] }
serde_json = { version = "1.0", optional = true }

[dev-dependencies]
debug-here = "0.2"
dprint-development = "0.9.2"
pretty_assertions = "1.3.0"
serde_json = { version = "1.0" }<|MERGE_RESOLUTION|>--- conflicted
+++ resolved
@@ -26,13 +26,8 @@
 
 [dependencies]
 anyhow = "1.0.64"
-<<<<<<< HEAD
-deno_ast = { version = "0.24.0", features = ["view"] }
+deno_ast = { version = "0.26.0", features = ["view"] }
 dprint-core = { version = "0.62.0", features = ["formatting"] }
-=======
-deno_ast = { version = "0.26.0", features = ["view"] }
-dprint-core = { version = "0.60.0", features = ["formatting"] }
->>>>>>> 31f1d03f
 rustc-hash = "1.1.0"
 serde = { version = "1.0.144", features = ["derive"] }
 serde_json = { version = "1.0", optional = true }
