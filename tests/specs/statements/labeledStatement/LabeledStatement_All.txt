== should format when on same line ==
label  : console.log(5);

[expect]
label: console.log(5);

== should format when on next line ==
label  :
console.log(5);

[expect]
label:
console.log(5);

== should maintain blocks too ==
label  :{
    console.log(5);
}
label  :
{
    console.log(5);
}

[expect]
label: {
    console.log(5);
}
<<<<<<< HEAD

== should format a for loop on the same line ==
label:
for (;;) {
    // body
}

[expect]
label: for (;;) {
    // body
}

== should format a for-in loop on the same line ==
label:
for (const foo in bar) {
    // body
}

[expect]
label: for (const foo in bar) {
    // body
}

== should format a for-of loop on the same line ==
label:
for (const foo of bar) {
    // body
}

[expect]
label: for (const foo of bar) {
    // body
}

== should format a while loop on the same line ==
label:
while (true) {
    // body
}

[expect]
label: while (true) {
    // body
}

== should format a do-while loop on the same line ==
label:
do {
    break    label;
} while (true);

[expect]
label: do {
    break label;
} while (true);
=======
label:
{
    console.log(5);
}
>>>>>>> 7a386bcd
<|MERGE_RESOLUTION|>--- conflicted
+++ resolved
@@ -25,7 +25,6 @@
 label: {
     console.log(5);
 }
-<<<<<<< HEAD
 
 == should format a for loop on the same line ==
 label:
@@ -81,9 +80,7 @@
 label: do {
     break label;
 } while (true);
-=======
 label:
 {
     console.log(5);
-}
->>>>>>> 7a386bcd
+}