use super::resolve_config::resolve_config;
use super::types::*;
use dprint_core::configuration::*;
use std::collections::HashMap;

/// TypeScript formatting configuration builder.
///
/// # Example
///
/// ```
/// use dprint_plugin_typescript::configuration::*;
///
/// let config = ConfigurationBuilder::new()
///     .line_width(80)
///     .prefer_hanging(true)
///     .prefer_single_line(false)
///     .quote_style(QuoteStyle::PreferSingle)
///     .next_control_flow_position(NextControlFlowPosition::SameLine)
///     .build();
/// ```
#[derive(Default)]
pub struct ConfigurationBuilder {
  pub(super) config: ConfigKeyMap,
  global_config: Option<GlobalConfiguration>,
}

impl ConfigurationBuilder {
  /// Constructs a new configuration builder.
  pub fn new() -> ConfigurationBuilder {
    ConfigurationBuilder::default()
  }

  /// Gets the final configuration that can be used to format a file.
  pub fn build(&self) -> Configuration {
    if let Some(global_config) = &self.global_config {
      resolve_config(self.config.clone(), global_config).config
    } else {
      let global_config = resolve_global_config(HashMap::new(), &Default::default()).config;
      resolve_config(self.config.clone(), &global_config).config
    }
  }

  /// Set the global configuration.
  pub fn global_config(&mut self, global_config: GlobalConfiguration) -> &mut Self {
    self.global_config = Some(global_config);
    self
  }

  /// Helper method to set the configuration to what's used for Deno.
  pub fn deno(&mut self) -> &mut Self {
    self
      .line_width(80)
      .indent_width(2)
      .next_control_flow_position(NextControlFlowPosition::SameLine)
      .binary_expression_operator_position(OperatorPosition::SameLine)
      .brace_position(BracePosition::SameLine)
      .comment_line_force_space_after_slashes(false)
      .construct_signature_space_after_new_keyword(true)
      .constructor_type_space_after_new_keyword(true)
      .arrow_function_use_parentheses(UseParentheses::Force)
      .new_line_kind(NewLineKind::LineFeed)
      .function_expression_space_after_function_keyword(true)
      .tagged_template_space_before_literal(false)
      .conditional_expression_prefer_single_line(true)
      .quote_style(QuoteStyle::PreferDouble)
      .jsx_multi_line_parens(JsxMultiLineParens::Prefer)
      .ignore_node_comment_text("deno-fmt-ignore")
      .ignore_file_comment_text("deno-fmt-ignore-file")
      .module_sort_import_declarations(SortOrder::Maintain)
      .module_sort_export_declarations(SortOrder::Maintain)
  }

  /// The width of a line the printer will try to stay under. Note that the printer may exceed this width in certain cases.
  ///
  /// Default: `120`
  pub fn line_width(&mut self, value: u32) -> &mut Self {
    self.insert("lineWidth", (value as i32).into())
  }

  /// Whether to use tabs (true) or spaces (false).
  ///
  /// Default: `false`
  pub fn use_tabs(&mut self, value: bool) -> &mut Self {
    self.insert("useTabs", value.into())
  }

  /// The number of columns for an indent.
  ///
  /// Default: `4`
  pub fn indent_width(&mut self, value: u8) -> &mut Self {
    self.insert("indentWidth", (value as i32).into())
  }

  /// The kind of newline to use.
  ///
  /// Default: `NewLineKind::LineFeed`
  pub fn new_line_kind(&mut self, value: NewLineKind) -> &mut Self {
    self.insert("newLineKind", value.to_string().into())
  }

  /// The quote style to use.
  ///
  /// Default: `QuoteStyle::AlwaysDouble`
  pub fn quote_style(&mut self, value: QuoteStyle) -> &mut Self {
    self.insert("quoteStyle", value.to_string().into())
  }

  /// The JSX quote style to use for string literals in JSX attributes.
  ///
  /// Default: `JsxQuoteStyle::PreferDouble`
  pub fn jsx_quote_style(&mut self, value: JsxQuoteStyle) -> &mut Self {
    self.insert("jsx.quoteStyle", value.to_string().into())
  }

  /// Whether to surround a JSX element or fragment with parentheses
  /// when it's the top JSX node and it spans multiple lines.
  ///
  /// Default: `JsxMultiLineParens::Prefer`
  pub fn jsx_multi_line_parens(&mut self, value: JsxMultiLineParens) -> &mut Self {
    self.insert("jsx.multiLineParens", value.to_string().into())
  }

  /// Forces newlines surrounding the content of JSX elements.
  ///
  /// Default: `false`
  pub fn jsx_force_new_lines_surrounding_content(&mut self, value: bool) -> &mut Self {
    self.insert("jsx.forceNewLinesSurroundingContent", value.into())
  }

  /// Whether statements should end in a semi-colon.
  ///
  /// Default: `SemiColons::Prefer`
  pub fn semi_colons(&mut self, value: SemiColons) -> &mut Self {
    self.insert("semiColons", value.to_string().into())
  }

  /// Set to prefer hanging indentation when exceeding the line width.
  ///
  /// Default: `false`
  pub fn prefer_hanging(&mut self, value: bool) -> &mut Self {
    self.insert("preferHanging", value.into())
  }

  /// Behaviour to use for quotes on property names.
  ///
  /// Default: `preserve`
  pub fn quote_props(&mut self, value: QuoteProps) -> &mut Self {
    self.insert("quoteProps", value.to_string().into())
  }

  /// Where to place the opening brace.
  ///
  /// Default: `BracePosition::SameLineUnlessHanging`
  pub fn brace_position(&mut self, value: BracePosition) -> &mut Self {
    self.insert("bracePosition", value.to_string().into())
  }

  /// Where to place the next control flow within a control flow statement.
  ///
  /// Default: `NextControlFlowPosition::NextLine`
  pub fn next_control_flow_position(&mut self, value: NextControlFlowPosition) -> &mut Self {
    self.insert("nextControlFlowPosition", value.to_string().into())
  }

  /// Where to place the operator for expressions that span multiple lines.
  ///
  /// Default: `OperatorPosition::NextLine`
  pub fn operator_position(&mut self, value: OperatorPosition) -> &mut Self {
    self.insert("operatorPosition", value.to_string().into())
  }

  /// Where to place the expression of a statement that could possibly be on one line (ex. `if (true) console.log(5);`).
  ///
  /// Default: SingleBodyPosition::Maintain
  pub fn single_body_position(&mut self, value: SingleBodyPosition) -> &mut Self {
    self.insert("singleBodyPosition", value.to_string().into())
  }

  /// If trailing commas should be used.
  ///
  /// Default: `TrailingCommas::OnlyMultiLine`
  pub fn trailing_commas(&mut self, value: TrailingCommas) -> &mut Self {
    self.insert("trailingCommas", value.to_string().into())
  }

  /// If braces should be used or not.
  ///
  /// Default: `UseBraces::WhenNotSingleLine`
  pub fn use_braces(&mut self, value: UseBraces) -> &mut Self {
    self.insert("useBraces", value.to_string().into())
  }

  /// If code should revert back from being on multiple lines to
  /// being on a single line when able.
  ///
  /// Default: `false`
  pub fn prefer_single_line(&mut self, value: bool) -> &mut Self {
    self.insert("preferSingleLine", value.into())
  }

  /* space settings */

  /// Whether to surround bitwise and arithmetic operators in a binary expression with spaces.
  ///
  /// * `true` (default) - Ex. `1 + 2`
  /// * `false` - Ex. `1+2`
  pub fn binary_expression_space_surrounding_bitwise_and_arithmetic_operator(&mut self, value: bool) -> &mut Self {
    self.insert("binaryExpression.spaceSurroundingBitwiseAndArithmeticOperator", value.into())
  }

  /// Forces a space after the double slash in a comment line.
  ///
  /// `true` (default) - Ex. `//test` -> `// test`
  /// `false` - Ex. `//test` -> `//test`
  pub fn comment_line_force_space_after_slashes(&mut self, value: bool) -> &mut Self {
    self.insert("commentLine.forceSpaceAfterSlashes", value.into())
  }

  /// Whether to add a space after the `new` keyword in a construct signature.
  ///
  /// `true` - Ex. `new (): MyClass;`
  /// `false` (default) - Ex. `new(): MyClass;`
  pub fn construct_signature_space_after_new_keyword(&mut self, value: bool) -> &mut Self {
    self.insert("constructSignature.spaceAfterNewKeyword", value.into())
  }

  /// Whether to add a space before the parentheses of a constructor.
  ///
  /// `true` - Ex. `constructor ()`
  /// `false` (false) - Ex. `constructor()`
  pub fn constructor_space_before_parentheses(&mut self, value: bool) -> &mut Self {
    self.insert("constructor.spaceBeforeParentheses", value.into())
  }

  /// Whether to add a space after the `new` keyword in a constructor type.
  ///
  /// `true` - Ex. `type MyClassCtor = new () => MyClass;`
  /// `false` (default) - Ex. `type MyClassCtor = new() => MyClass;`
  pub fn constructor_type_space_after_new_keyword(&mut self, value: bool) -> &mut Self {
    self.insert("constructorType.spaceAfterNewKeyword", value.into())
  }

  /// Whether to add a space after the `while` keyword in a do while statement.
  ///
  /// `true` (true) - Ex. `do {\n} while (condition);`
  /// `false` - Ex. `do {\n} while(condition);`
  pub fn do_while_statement_space_after_while_keyword(&mut self, value: bool) -> &mut Self {
    self.insert("doWhileStatement.spaceAfterWhileKeyword", value.into())
  }

  /// Whether to add spaces around named exports in an export declaration.
  ///
  /// * `true` (default) - Ex. `export { SomeExport, OtherExport };`
  /// * `false` - Ex. `export {SomeExport, OtherExport};`
  pub fn export_declaration_space_surrounding_named_exports(&mut self, value: bool) -> &mut Self {
    self.insert("exportDeclaration.spaceSurroundingNamedExports", value.into())
  }

  /// Whether to add a space after the `for` keyword in a "for" statement.
  ///
  /// * `true` (default) - Ex. `for (let i = 0; i < 5; i++)`
  /// * `false` - Ex. `for(let i = 0; i < 5; i++)`
  pub fn for_statement_space_after_for_keyword(&mut self, value: bool) -> &mut Self {
    self.insert("forStatement.spaceAfterForKeyword", value.into())
  }

  /// Whether to add a space after the semi-colons in a "for" statement.
  ///
  /// * `true` (default) - Ex. `for (let i = 0; i < 5; i++)`
  /// * `false` - Ex. `for (let i = 0;i < 5;i++)`
  pub fn for_statement_space_after_semi_colons(&mut self, value: bool) -> &mut Self {
    self.insert("forStatement.spaceAfterSemiColons", value.into())
  }

  /// Whether to add a space after the `for` keyword in a "for in" statement.
  ///
  /// * `true` (default) - Ex. `for (const prop in obj)`
  /// * `false` - Ex. `for(const prop in obj)`
  pub fn for_in_statement_space_after_for_keyword(&mut self, value: bool) -> &mut Self {
    self.insert("forInStatement.spaceAfterForKeyword", value.into())
  }

  /// Whether to add a space after the `for` keyword in a "for of" statement.
  ///
  /// * `true` (default) - Ex. `for (const value of myArray)`
  /// * `false` - Ex. `for(const value of myArray)`
  pub fn for_of_statement_space_after_for_keyword(&mut self, value: bool) -> &mut Self {
    self.insert("forOfStatement.spaceAfterForKeyword", value.into())
  }

  /// Whether to add a space before the parentheses of a function declaration.
  ///
  /// * `true` - Ex. `function myFunction ()`
  /// * `false` (default) - Ex. `function myFunction()`
  pub fn function_declaration_space_before_parentheses(&mut self, value: bool) -> &mut Self {
    self.insert("functionDeclaration.spaceBeforeParentheses", value.into())
  }

  /// Whether to add a space before the parentheses of a function expression.
  ///
  /// `true` - Ex. `function<T> ()`
  /// `false` (default) - Ex. `function<T> ()`
  pub fn function_expression_space_before_parentheses(&mut self, value: bool) -> &mut Self {
    self.insert("functionExpression.spaceBeforeParentheses", value.into())
  }

  /// Whether to add a space after the function keyword of a function expression.
  ///
  /// `true` - Ex. `function <T>()`.
  /// `false` (default) - Ex. `function<T>()`
  pub fn function_expression_space_after_function_keyword(&mut self, value: bool) -> &mut Self {
    self.insert("functionExpression.spaceAfterFunctionKeyword", value.into())
  }

  /// Whether to add a space before the parentheses of a get accessor.
  ///
  /// `true` - Ex. `get myProp ()`
  /// `false` (false) - Ex. `get myProp()`
  pub fn get_accessor_space_before_parentheses(&mut self, value: bool) -> &mut Self {
    self.insert("getAccessor.spaceBeforeParentheses", value.into())
  }

  /// Whether to add a space after the `if` keyword in an "if" statement.
  ///
  /// `true` (default) - Ex. `if (true)`
  /// `false` - Ex. `if(true)`
  pub fn if_statement_space_after_if_keyword(&mut self, value: bool) -> &mut Self {
    self.insert("ifStatement.spaceAfterIfKeyword", value.into())
  }

  /// Whether to add spaces around named imports in an import declaration.
  ///
  /// * `true` (default) - Ex. `import { SomeExport, OtherExport } from "my-module";`
  /// * `false` - Ex. `import {SomeExport, OtherExport} from "my-module";`
  pub fn import_declaration_space_surrounding_named_imports(&mut self, value: bool) -> &mut Self {
    self.insert("importDeclaration.spaceSurroundingNamedImports", value.into())
  }

  /// Whether to add a space surrounding the expression of a JSX container.
  ///
  /// * `true` - Ex. `{ myValue }`
  /// * `false` (default) - Ex. `{myValue}`
  pub fn jsx_expression_container_space_surrounding_expression(&mut self, value: bool) -> &mut Self {
    self.insert("jsxExpressionContainer.spaceSurroundingExpression", value.into())
  }

  /// Whether to add a space before the slash in a self closing tag for a JSX element.
  ///
  /// * `true` (default) - Ex. `<Test />`
  /// * `false` - Ex. `<Test/>`
  pub fn jsx_element_space_before_self_closing_tag_slash(&mut self, value: bool) -> &mut Self {
    self.insert("jsxElement.spaceBeforeSelfClosingTagSlash", value.into())
  }

  /// Whether to add a space surrounding the properties of an object expression.
  ///
  /// * `true` (default) - Ex. `{ key: value }`
  /// * `false` - Ex. `{key: value}`
  pub fn object_expression_space_surrounding_properties(&mut self, value: bool) -> &mut Self {
    self.insert("objectExpression.spaceSurroundingProperties", value.into())
  }

  /// Whether to add a space surrounding the properties of an object pattern.
  ///
  /// * `true` (default) - Ex. `{ key: value } = obj`
  /// * `false` - Ex. `{key: value} = obj`
  pub fn object_pattern_space_surrounding_properties(&mut self, value: bool) -> &mut Self {
    self.insert("objectPattern.spaceSurroundingProperties", value.into())
  }

  /// Whether to add a space before the parentheses of a method.
  ///
  /// `true` - Ex. `myMethod ()`
  /// `false` - Ex. `myMethod()`
  pub fn method_space_before_parentheses(&mut self, value: bool) -> &mut Self {
    self.insert("method.spaceBeforeParentheses", value.into())
  }

  /// Whether to add a space before the parentheses of a set accessor.
  ///
  /// `true` - Ex. `set myProp (value: string)`
  /// `false` (default) - Ex. `set myProp(value: string)`
  pub fn set_accessor_space_before_parentheses(&mut self, value: bool) -> &mut Self {
    self.insert("setAccessor.spaceBeforeParentheses", value.into())
  }

  /// Whether to add a space surrounding the properties of object-like nodes.
  ///
  /// * `true` (default) - Ex. `{ key: value }`
  /// * `false` - Ex. `{key: value}`
  pub fn space_surrounding_properties(&mut self, value: bool) -> &mut Self {
    self.insert("spaceSurroundingProperties", value.into())
  }

  /// Whether to add a space before the literal in a tagged template.
  ///
  /// * `true` (default) - Ex. `html \`<element />\``
  /// * `false` - Ex. `html\`<element />\``
  pub fn tagged_template_space_before_literal(&mut self, value: bool) -> &mut Self {
    self.insert("taggedTemplate.spaceBeforeLiteral", value.into())
  }

  /// Whether to add a space before the colon of a type annotation.
  ///
  /// * `true` - Ex. `function myFunction() : string`
  /// * `false` (default) - Ex. `function myFunction(): string`
  pub fn type_annotation_space_before_colon(&mut self, value: bool) -> &mut Self {
    self.insert("typeAnnotation.spaceBeforeColon", value.into())
  }

  /// Whether to add a space before the expression in a type assertion.
  ///
  /// * `true` (default) - Ex. `<string> myValue`
  /// * `false` - Ex. `<string>myValue`
  pub fn type_assertion_space_before_expression(&mut self, value: bool) -> &mut Self {
    self.insert("typeAssertion.spaceBeforeExpression", value.into())
  }

  /// Whether to add a space surrounding the properties of a type literal.
  ///
  /// * `true` (default) - Ex. `value: { key: Type }`
  /// * `false` - Ex. `value: {key: Type}`
  pub fn type_literal_space_surrounding_properties(&mut self, value: bool) -> &mut Self {
    self.insert("typeLiteral.spaceSurroundingProperties", value.into())
  }

  /// Whether to add a space after the `while` keyword in a while statement.
  ///
  /// * `true` (default) - Ex. `while (true)`
  /// * `false` - Ex. `while(true)`
  pub fn while_statement_space_after_while_keyword(&mut self, value: bool) -> &mut Self {
    self.insert("whileStatement.spaceAfterWhileKeyword", value.into())
  }

  /// Whether to place spaces around enclosed expressions.
  ///
  /// * `true` - Ex. `myFunction( true )`
  /// * `false` (default) - Ex. `myFunction(true)`
  pub fn space_around(&mut self, value: bool) -> &mut Self {
    self.insert("spaceAround", value.into())
  }

  /* situational */

  /// Whether to use parentheses for arrow functions.
  ///
  /// Default: `UseParentheses::Maintain`
  pub fn arrow_function_use_parentheses(&mut self, value: UseParentheses) -> &mut Self {
    self.insert("arrowFunction.useParentheses", value.to_string().into())
  }

  /// Whether to force a line per expression when spanning multiple lines.
  ///
  /// * `true` - Formats with each part on a new line.
  /// * `false` (default) - Maintains the line breaks as written by the programmer.
  pub fn binary_expression_line_per_expression(&mut self, value: bool) -> &mut Self {
    self.insert("binaryExpression.linePerExpression", value.into())
  }

  /// Whether to force a line per expression when spanning multiple lines.
  ///
  /// * `true` - Formats with each part on a new line.
  /// * `false` (default) - Maintains the line breaks as written by the programmer.
  pub fn member_expression_line_per_expression(&mut self, value: bool) -> &mut Self {
    self.insert("memberExpression.linePerExpression", value.into())
  }

  /// The kind of separator to use in type literals.
  pub fn type_literal_separator_kind(&mut self, value: SemiColonOrComma) -> &mut Self {
    self.insert("typeLiteral.separatorKind", value.to_string().into())
  }

  /// The kind of separator to use in type literals when single line.
  pub fn type_literal_separator_kind_single_line(&mut self, value: SemiColonOrComma) -> &mut Self {
    self.insert("typeLiteral.separatorKind.singleLine", value.to_string().into())
  }

  /// The kind of separator to use in type literals when multi-line.
  pub fn type_literal_separator_kind_multi_line(&mut self, value: SemiColonOrComma) -> &mut Self {
    self.insert("typeLiteral.separatorKind.multiLine", value.to_string().into())
  }

  /* sorting */

  /// Alphabetically sorts the import declarations based on their module specifiers.
  ///
  /// Default: Case insensitive
  pub fn module_sort_import_declarations(&mut self, value: SortOrder) -> &mut Self {
    self.insert("module.sortImportDeclarations", value.to_string().into())
  }

  /// Alphabetically sorts the export declarations based on their module specifiers.
  ///
  /// Default: Case insensitive
  pub fn module_sort_export_declarations(&mut self, value: SortOrder) -> &mut Self {
    self.insert("module.sortExportDeclarations", value.to_string().into())
  }

  /// Alphabetically sorts the import declaration's named imports.
  ///
  /// Default: Case insensitive
  pub fn import_declaration_sort_named_imports(&mut self, value: SortOrder) -> &mut Self {
    self.insert("importDeclaration.sortNamedImports", value.to_string().into())
  }

  /// Alphabetically sorts the export declaration's named exports.
  ///
  /// Default: Case insensitive
  pub fn export_declaration_sort_named_exports(&mut self, value: SortOrder) -> &mut Self {
    self.insert("exportDeclaration.sortNamedExports", value.to_string().into())
  }

  /* ignore comments */

  /// The text to use for an ignore comment (ex. `// dprint-ignore`).
  ///
  /// Default: `"dprint-ignore"`
  pub fn ignore_node_comment_text(&mut self, value: &str) -> &mut Self {
    self.insert("ignoreNodeCommentText", value.into())
  }

  /// The text to use for a file ignore comment (ex. `// dprint-ignore-file`).
  ///
  /// Default: `"dprint-ignore-file"`
  pub fn ignore_file_comment_text(&mut self, value: &str) -> &mut Self {
    self.insert("ignoreFileCommentText", value.into())
  }

  /* brace position */

  pub fn arrow_function_brace_position(&mut self, value: BracePosition) -> &mut Self {
    self.insert("arrowFunction.bracePosition", value.to_string().into())
  }

  pub fn class_declaration_brace_position(&mut self, value: BracePosition) -> &mut Self {
    self.insert("classDeclaration.bracePosition", value.to_string().into())
  }

  pub fn class_expression_brace_position(&mut self, value: BracePosition) -> &mut Self {
    self.insert("classExpression.bracePosition", value.to_string().into())
  }

  pub fn constructor_brace_position(&mut self, value: BracePosition) -> &mut Self {
    self.insert("constructor.bracePosition", value.to_string().into())
  }

  pub fn do_while_statement_brace_position(&mut self, value: BracePosition) -> &mut Self {
    self.insert("doWhileStatement.bracePosition", value.to_string().into())
  }

  pub fn enum_declaration_brace_position(&mut self, value: BracePosition) -> &mut Self {
    self.insert("enumDeclaration.bracePosition", value.to_string().into())
  }

  pub fn for_statement_brace_position(&mut self, value: BracePosition) -> &mut Self {
    self.insert("forStatement.bracePosition", value.to_string().into())
  }

  pub fn for_in_statement_brace_position(&mut self, value: BracePosition) -> &mut Self {
    self.insert("forInStatement.bracePosition", value.to_string().into())
  }

  pub fn for_of_statement_brace_position(&mut self, value: BracePosition) -> &mut Self {
    self.insert("forOfStatement.bracePosition", value.to_string().into())
  }

  pub fn get_accessor_brace_position(&mut self, value: BracePosition) -> &mut Self {
    self.insert("getAccessor.bracePosition", value.to_string().into())
  }

  pub fn if_statement_brace_position(&mut self, value: BracePosition) -> &mut Self {
    self.insert("ifStatement.bracePosition", value.to_string().into())
  }

  pub fn interface_declaration_brace_position(&mut self, value: BracePosition) -> &mut Self {
    self.insert("interfaceDeclaration.bracePosition", value.to_string().into())
  }

  pub fn function_declaration_brace_position(&mut self, value: BracePosition) -> &mut Self {
    self.insert("functionDeclaration.bracePosition", value.to_string().into())
  }

  pub fn function_expression_brace_position(&mut self, value: BracePosition) -> &mut Self {
    self.insert("functionExpression.bracePosition", value.to_string().into())
  }

  pub fn method_brace_position(&mut self, value: BracePosition) -> &mut Self {
    self.insert("method.bracePosition", value.to_string().into())
  }

  pub fn module_declaration_brace_position(&mut self, value: BracePosition) -> &mut Self {
    self.insert("moduleDeclaration.bracePosition", value.to_string().into())
  }

  pub fn set_accessor_brace_position(&mut self, value: BracePosition) -> &mut Self {
    self.insert("setAccessor.bracePosition", value.to_string().into())
  }

  pub fn static_block_brace_position(&mut self, value: BracePosition) -> &mut Self {
    self.insert("staticBlock.bracePosition", value.to_string().into())
  }

  pub fn switch_case_brace_position(&mut self, value: BracePosition) -> &mut Self {
    self.insert("switchCase.bracePosition", value.to_string().into())
  }

  pub fn switch_statement_brace_position(&mut self, value: BracePosition) -> &mut Self {
    self.insert("switchStatement.bracePosition", value.to_string().into())
  }

  pub fn try_statement_brace_position(&mut self, value: BracePosition) -> &mut Self {
    self.insert("tryStatement.bracePosition", value.to_string().into())
  }

  pub fn while_statement_brace_position(&mut self, value: BracePosition) -> &mut Self {
    self.insert("whileStatement.bracePosition", value.to_string().into())
  }

  /* prefer hanging */

  pub fn arguments_prefer_hanging(&mut self, value: bool) -> &mut Self {
    self.insert("arguments.preferHanging", value.into())
  }

  pub fn array_expression_prefer_hanging(&mut self, value: bool) -> &mut Self {
    self.insert("arrayExpression.preferHanging", value.into())
  }

  pub fn array_pattern_prefer_hanging(&mut self, value: bool) -> &mut Self {
    self.insert("arrayPattern.preferHanging", value.into())
  }

  pub fn do_while_statement_prefer_hanging(&mut self, value: bool) -> &mut Self {
    self.insert("doWhileStatement.preferHanging", value.into())
  }

  pub fn export_declaration_prefer_hanging(&mut self, value: bool) -> &mut Self {
    self.insert("exportDeclaration.preferHanging", value.into())
  }

  pub fn extends_clause_prefer_hanging(&mut self, value: bool) -> &mut Self {
    self.insert("extendsClause.preferHanging", value.into())
  }

  pub fn for_in_statement_prefer_hanging(&mut self, value: bool) -> &mut Self {
    self.insert("forInStatement.preferHanging", value.into())
  }

  pub fn for_of_statement_prefer_hanging(&mut self, value: bool) -> &mut Self {
    self.insert("forOfStatement.preferHanging", value.into())
  }

  pub fn for_statement_prefer_hanging(&mut self, value: bool) -> &mut Self {
    self.insert("forStatement.preferHanging", value.into())
  }

  pub fn if_statement_prefer_hanging(&mut self, value: bool) -> &mut Self {
    self.insert("ifStatement.preferHanging", value.into())
  }

  pub fn implements_clause_prefer_hanging(&mut self, value: bool) -> &mut Self {
    self.insert("implementsClause.preferHanging", value.into())
  }

  pub fn import_declaration_prefer_hanging(&mut self, value: bool) -> &mut Self {
    self.insert("importDeclaration.preferHanging", value.into())
  }

  pub fn jsx_attributes_prefer_hanging(&mut self, value: bool) -> &mut Self {
    self.insert("jsxAttributes.preferHanging", value.into())
  }

  pub fn object_expression_prefer_hanging(&mut self, value: bool) -> &mut Self {
    self.insert("objectExpression.preferHanging", value.into())
  }

  pub fn object_pattern_prefer_hanging(&mut self, value: bool) -> &mut Self {
    self.insert("objectPattern.preferHanging", value.into())
  }

  pub fn parameters_prefer_hanging(&mut self, value: bool) -> &mut Self {
    self.insert("parameters.preferHanging", value.into())
  }

  pub fn sequence_expression_prefer_hanging(&mut self, value: bool) -> &mut Self {
    self.insert("sequenceExpression.preferHanging", value.into())
  }

  pub fn switch_statement_prefer_hanging(&mut self, value: bool) -> &mut Self {
    self.insert("switchStatement.preferHanging", value.into())
  }

  pub fn tuple_type_prefer_hanging(&mut self, value: bool) -> &mut Self {
    self.insert("tupleType.preferHanging", value.into())
  }

  pub fn type_literal_prefer_hanging(&mut self, value: bool) -> &mut Self {
    self.insert("typeLiteral.preferHanging", value.into())
  }

  pub fn type_parameters_prefer_hanging(&mut self, value: bool) -> &mut Self {
    self.insert("typeParameters.preferHanging", value.into())
  }

  pub fn union_and_intersection_type_prefer_hanging(&mut self, value: bool) -> &mut Self {
    self.insert("unionAndIntersectionType.preferHanging", value.into())
  }

  pub fn variable_statement_prefer_hanging(&mut self, value: bool) -> &mut Self {
    self.insert("variableStatement.preferHanging", value.into())
  }

  pub fn while_statement_prefer_hanging(&mut self, value: bool) -> &mut Self {
    self.insert("whileStatement.preferHanging", value.into())
  }

  /* member spacing */

  pub fn enum_declaration_member_spacing(&mut self, value: MemberSpacing) -> &mut Self {
    self.insert("enumDeclaration.memberSpacing", value.to_string().into())
  }

  /* next control flow position */

  pub fn if_statement_next_control_flow_position(&mut self, value: NextControlFlowPosition) -> &mut Self {
    self.insert("ifStatement.nextControlFlowPosition", value.to_string().into())
  }

  pub fn try_statement_next_control_flow_position(&mut self, value: NextControlFlowPosition) -> &mut Self {
    self.insert("tryStatement.nextControlFlowPosition", value.to_string().into())
  }

  /* operator position */

  pub fn binary_expression_operator_position(&mut self, value: OperatorPosition) -> &mut Self {
    self.insert("binaryExpression.operatorPosition", value.to_string().into())
  }

  pub fn conditional_expression_operator_position(&mut self, value: OperatorPosition) -> &mut Self {
    self.insert("conditionalExpression.operatorPosition", value.to_string().into())
  }

  /* single body position */

  pub fn if_statement_single_body_position(&mut self, value: SingleBodyPosition) -> &mut Self {
    self.insert("ifStatement.singleBodyPosition", value.to_string().into())
  }

  pub fn for_statement_single_body_position(&mut self, value: SingleBodyPosition) -> &mut Self {
    self.insert("forStatement.singleBodyPosition", value.to_string().into())
  }

  pub fn for_in_statement_single_body_position(&mut self, value: SingleBodyPosition) -> &mut Self {
    self.insert("forInStatement.singleBodyPosition", value.to_string().into())
  }

  pub fn for_of_statement_single_body_position(&mut self, value: SingleBodyPosition) -> &mut Self {
    self.insert("forOfStatement.singleBodyPosition", value.to_string().into())
  }

  pub fn while_statement_single_body_position(&mut self, value: SingleBodyPosition) -> &mut Self {
    self.insert("whileStatement.singleBodyPosition", value.to_string().into())
  }

  /* trailing commas */

  pub fn arguments_trailing_commas(&mut self, value: TrailingCommas) -> &mut Self {
    self.insert("arguments.trailingCommas", value.to_string().into())
  }

  pub fn parameters_trailing_commas(&mut self, value: TrailingCommas) -> &mut Self {
    self.insert("parameters.trailingCommas", value.to_string().into())
  }

  pub fn array_expression_trailing_commas(&mut self, value: TrailingCommas) -> &mut Self {
    self.insert("arrayExpression.trailingCommas", value.to_string().into())
  }

  pub fn array_pattern_trailing_commas(&mut self, value: TrailingCommas) -> &mut Self {
    self.insert("arrayPattern.trailingCommas", value.to_string().into())
  }

  pub fn enum_declaration_trailing_commas(&mut self, value: TrailingCommas) -> &mut Self {
    self.insert("enumDeclaration.trailingCommas", value.to_string().into())
  }

  pub fn export_declaration_trailing_commas(&mut self, value: TrailingCommas) -> &mut Self {
    self.insert("exportDeclaration.trailingCommas", value.to_string().into())
  }

  pub fn import_declaration_trailing_commas(&mut self, value: TrailingCommas) -> &mut Self {
    self.insert("importDeclaration.trailingCommas", value.to_string().into())
  }

  pub fn object_expression_trailing_commas(&mut self, value: TrailingCommas) -> &mut Self {
    self.insert("objectExpression.trailingCommas", value.to_string().into())
  }

  pub fn object_pattern_trailing_commas(&mut self, value: TrailingCommas) -> &mut Self {
    self.insert("objectPattern.trailingCommas", value.to_string().into())
  }

  pub fn tuple_type_trailing_commas(&mut self, value: TrailingCommas) -> &mut Self {
    self.insert("tupleType.trailingCommas", value.to_string().into())
  }

  /// Only applies when using commas on type literals.
  pub fn type_literal_trailing_commas(&mut self, value: TrailingCommas) -> &mut Self {
    self.insert("typeLiteral.trailingCommas", value.to_string().into())
  }

  pub fn type_parameters_trailing_commas(&mut self, value: TrailingCommas) -> &mut Self {
    self.insert("typeParameters.trailingCommas", value.to_string().into())
  }

  /* use braces */

  pub fn if_statement_use_braces(&mut self, value: UseBraces) -> &mut Self {
    self.insert("ifStatement.useBraces", value.to_string().into())
  }

  pub fn for_statement_use_braces(&mut self, value: UseBraces) -> &mut Self {
    self.insert("forStatement.useBraces", value.to_string().into())
  }

  pub fn for_in_statement_use_braces(&mut self, value: UseBraces) -> &mut Self {
    self.insert("forInStatement.useBraces", value.to_string().into())
  }

  pub fn for_of_statement_use_braces(&mut self, value: UseBraces) -> &mut Self {
    self.insert("forOfStatement.useBraces", value.to_string().into())
  }

  pub fn while_statement_use_braces(&mut self, value: UseBraces) -> &mut Self {
    self.insert("whileStatement.useBraces", value.to_string().into())
  }

  /* prefer single line */

  pub fn array_expression_prefer_single_line(&mut self, value: bool) -> &mut Self {
    self.insert("arrayExpression.preferSingleLine", value.into())
  }

  pub fn array_pattern_prefer_single_line(&mut self, value: bool) -> &mut Self {
    self.insert("arrayPattern.preferSingleLine", value.into())
  }

  pub fn arguments_prefer_single_line(&mut self, value: bool) -> &mut Self {
    self.insert("arguments.preferSingleLine", value.into())
  }

  pub fn binary_expression_prefer_single_line(&mut self, value: bool) -> &mut Self {
    self.insert("binaryExpression.preferSingleLine", value.into())
  }

  pub fn computed_prefer_single_line(&mut self, value: bool) -> &mut Self {
    self.insert("computed.preferSingleLine", value.into())
  }

  pub fn conditional_expression_prefer_single_line(&mut self, value: bool) -> &mut Self {
    self.insert("conditionalExpression.preferSingleLine", value.into())
  }

  pub fn conditional_type_prefer_single_line(&mut self, value: bool) -> &mut Self {
    self.insert("conditionalType.preferSingleLine", value.into())
  }

  pub fn decorators_prefer_single_line(&mut self, value: bool) -> &mut Self {
    self.insert("decorators.preferSingleLine", value.into())
  }

  pub fn export_declaration_prefer_single_line(&mut self, value: bool) -> &mut Self {
    self.insert("exportDeclaration.preferSingleLine", value.into())
  }

  pub fn for_statement_prefer_single_line(&mut self, value: bool) -> &mut Self {
    self.insert("forStatement.preferSingleLine", value.into())
  }

  pub fn import_declaration_prefer_single_line(&mut self, value: bool) -> &mut Self {
    self.insert("importDeclaration.preferSingleLine", value.into())
  }

  pub fn jsx_attributes_prefer_single_line(&mut self, value: bool) -> &mut Self {
    self.insert("jsxAttributes.preferSingleLine", value.into())
  }

  pub fn jsx_element_prefer_single_line(&mut self, value: bool) -> &mut Self {
    self.insert("jsxElement.preferSingleLine", value.into())
  }

  pub fn mapped_type_prefer_single_line(&mut self, value: bool) -> &mut Self {
    self.insert("mappedType.preferSingleLine", value.into())
  }

  pub fn member_expression_prefer_single_line(&mut self, value: bool) -> &mut Self {
    self.insert("memberExpression.preferSingleLine", value.into())
  }

  pub fn object_expression_prefer_single_line(&mut self, value: bool) -> &mut Self {
    self.insert("objectExpression.preferSingleLine", value.into())
  }

  pub fn object_pattern_prefer_single_line(&mut self, value: bool) -> &mut Self {
    self.insert("objectPattern.preferSingleLine", value.into())
  }

  pub fn parameters_prefer_single_line(&mut self, value: bool) -> &mut Self {
    self.insert("parameters.preferSingleLine", value.into())
  }

  pub fn parentheses_prefer_single_line(&mut self, value: bool) -> &mut Self {
    self.insert("parentheses.preferSingleLine", value.into())
  }

  pub fn tuple_type_prefer_single_line(&mut self, value: bool) -> &mut Self {
    self.insert("tupleType.preferSingleLine", value.into())
  }

  pub fn type_literal_prefer_single_line(&mut self, value: bool) -> &mut Self {
    self.insert("typeLiteral.preferSingleLine", value.into())
  }

  pub fn type_parameters_prefer_single_line(&mut self, value: bool) -> &mut Self {
    self.insert("typeParameters.preferSingleLine", value.into())
  }

  pub fn union_and_intersection_type_prefer_single_line(&mut self, value: bool) -> &mut Self {
    self.insert("unionAndIntersectionType.preferSingleLine", value.into())
  }

  pub fn variable_statement_prefer_single_line(&mut self, value: bool) -> &mut Self {
    self.insert("variableStatement.preferSingleLine", value.into())
  }

  /* space around */

  pub fn arguments_space_around(&mut self, value: bool) -> &mut Self {
    self.insert("arguments.spaceAround", value.into())
  }

  pub fn array_expression_space_around(&mut self, value: bool) -> &mut Self {
    self.insert("arrayExpression.spaceAround", value.into())
  }

  pub fn array_pattern_space_around(&mut self, value: bool) -> &mut Self {
    self.insert("arrayPattern.spaceAround", value.into())
  }

  pub fn do_while_statement_space_around(&mut self, value: bool) -> &mut Self {
    self.insert("doWhileStatement.spaceAround", value.into())
  }

  pub fn for_in_statement_space_around(&mut self, value: bool) -> &mut Self {
    self.insert("forInStatement.spaceAround", value.into())
  }

  pub fn for_of_statement_space_around(&mut self, value: bool) -> &mut Self {
    self.insert("forOfStatement.spaceAround", value.into())
  }

  pub fn for_statement_space_around(&mut self, value: bool) -> &mut Self {
    self.insert("forStatement.spaceAround", value.into())
  }

  pub fn if_statement_space_around(&mut self, value: bool) -> &mut Self {
    self.insert("ifStatement.spaceAround", value.into())
  }

  pub fn parameters_space_around(&mut self, value: bool) -> &mut Self {
    self.insert("parameters.spaceAround", value.into())
  }

  pub fn switch_statement_space_around(&mut self, value: bool) -> &mut Self {
    self.insert("switchStatement.spaceAround", value.into())
  }

  pub fn tuple_type_space_around(&mut self, value: bool) -> &mut Self {
    self.insert("tupleType.spaceAround", value.into())
  }

  pub fn while_statement_space_around(&mut self, value: bool) -> &mut Self {
    self.insert("whileStatement.spaceAround", value.into())
  }

  #[cfg(test)]
  pub(super) fn get_inner_config(&self) -> ConfigKeyMap {
    self.config.clone()
  }

  fn insert(&mut self, name: &str, value: ConfigKeyValue) -> &mut Self {
    self.config.insert(String::from(name), value);
    self
  }
}

#[cfg(test)]
mod tests {
  use super::*;

  #[test]
  fn check_all_values_set() {
    let mut config = ConfigurationBuilder::new();
    config
      .new_line_kind(NewLineKind::Auto)
      .line_width(80)
      .use_tabs(false)
      .indent_width(4)
      /* common */
      .quote_style(QuoteStyle::AlwaysDouble)
      .jsx_quote_style(JsxQuoteStyle::PreferSingle)
      .jsx_multi_line_parens(JsxMultiLineParens::Never)
      .jsx_force_new_lines_surrounding_content(true)
      .semi_colons(SemiColons::Prefer)
      .brace_position(BracePosition::NextLine)
      .next_control_flow_position(NextControlFlowPosition::SameLine)
      .operator_position(OperatorPosition::SameLine)
      .single_body_position(SingleBodyPosition::SameLine)
      .trailing_commas(TrailingCommas::Never)
      .use_braces(UseBraces::WhenNotSingleLine)
      .quote_props(QuoteProps::AsNeeded)
      .prefer_hanging(false)
      /* situational */
      .arrow_function_use_parentheses(UseParentheses::Maintain)
      .binary_expression_line_per_expression(false)
      .member_expression_line_per_expression(false)
      .type_literal_separator_kind(SemiColonOrComma::Comma)
      .type_literal_separator_kind_single_line(SemiColonOrComma::Comma)
      .type_literal_separator_kind_multi_line(SemiColonOrComma::Comma)
      /* sorting */
      .module_sort_import_declarations(SortOrder::Maintain)
      .module_sort_export_declarations(SortOrder::Maintain)
      .import_declaration_sort_named_imports(SortOrder::Maintain)
      .export_declaration_sort_named_exports(SortOrder::Maintain)
      /* ignore comments */
      .ignore_node_comment_text("ignore")
      .ignore_file_comment_text("ignore-file")
      /* brace position*/
      .arrow_function_brace_position(BracePosition::NextLine)
      .class_declaration_brace_position(BracePosition::NextLine)
      .class_expression_brace_position(BracePosition::NextLine)
      .constructor_brace_position(BracePosition::NextLine)
      .do_while_statement_brace_position(BracePosition::NextLine)
      .enum_declaration_brace_position(BracePosition::NextLine)
      .for_statement_brace_position(BracePosition::NextLine)
      .for_in_statement_brace_position(BracePosition::NextLine)
      .for_of_statement_brace_position(BracePosition::NextLine)
      .get_accessor_brace_position(BracePosition::NextLine)
      .if_statement_brace_position(BracePosition::NextLine)
      .interface_declaration_brace_position(BracePosition::NextLine)
      .function_declaration_brace_position(BracePosition::NextLine)
      .function_expression_brace_position(BracePosition::NextLine)
      .method_brace_position(BracePosition::NextLine)
      .module_declaration_brace_position(BracePosition::NextLine)
      .set_accessor_brace_position(BracePosition::NextLine)
      .static_block_brace_position(BracePosition::NextLine)
      .switch_case_brace_position(BracePosition::NextLine)
      .switch_statement_brace_position(BracePosition::NextLine)
      .try_statement_brace_position(BracePosition::NextLine)
      .while_statement_brace_position(BracePosition::NextLine)
      /* prefer hanging */
      .arguments_prefer_hanging(true)
      .array_expression_prefer_hanging(true)
      .array_pattern_prefer_hanging(true)
      .do_while_statement_prefer_hanging(true)
      .export_declaration_prefer_hanging(true)
      .extends_clause_prefer_hanging(true)
      .for_in_statement_prefer_hanging(true)
      .for_of_statement_prefer_hanging(true)
      .for_statement_prefer_hanging(true)
      .if_statement_prefer_hanging(true)
      .implements_clause_prefer_hanging(true)
      .import_declaration_prefer_hanging(true)
      .jsx_attributes_prefer_hanging(true)
      .object_expression_prefer_hanging(true)
      .object_pattern_prefer_hanging(true)
      .parameters_prefer_hanging(true)
      .sequence_expression_prefer_hanging(true)
      .switch_statement_prefer_hanging(true)
      .tuple_type_prefer_hanging(true)
      .type_literal_prefer_hanging(true)
      .type_parameters_prefer_hanging(true)
      .union_and_intersection_type_prefer_hanging(true)
      .variable_statement_prefer_hanging(true)
      .while_statement_prefer_hanging(true)
      /* member spacing */
      .enum_declaration_member_spacing(MemberSpacing::Maintain)
      /* next control flow position */
      .if_statement_next_control_flow_position(NextControlFlowPosition::SameLine)
      .try_statement_next_control_flow_position(NextControlFlowPosition::SameLine)
      /* operator position */
      .binary_expression_operator_position(OperatorPosition::SameLine)
      .conditional_expression_operator_position(OperatorPosition::SameLine)
      /* single body position */
      .if_statement_single_body_position(SingleBodyPosition::SameLine)
      .for_statement_single_body_position(SingleBodyPosition::SameLine)
      .for_in_statement_single_body_position(SingleBodyPosition::SameLine)
      .for_of_statement_single_body_position(SingleBodyPosition::SameLine)
      .while_statement_single_body_position(SingleBodyPosition::SameLine)
      /* trailing commas */
      .arguments_trailing_commas(TrailingCommas::Never)
      .parameters_trailing_commas(TrailingCommas::Never)
      .array_expression_trailing_commas(TrailingCommas::Never)
      .array_pattern_trailing_commas(TrailingCommas::Never)
      .enum_declaration_trailing_commas(TrailingCommas::Never)
      .import_declaration_trailing_commas(TrailingCommas::Never)
      .export_declaration_trailing_commas(TrailingCommas::Never)
      .object_expression_trailing_commas(TrailingCommas::Never)
      .object_pattern_trailing_commas(TrailingCommas::Never)
      .type_parameters_trailing_commas(TrailingCommas::Never)
      .tuple_type_trailing_commas(TrailingCommas::Never)
      .type_literal_trailing_commas(TrailingCommas::Never)
      /* use braces */
      .if_statement_use_braces(UseBraces::Always)
      .for_statement_use_braces(UseBraces::Always)
      .for_in_statement_use_braces(UseBraces::Always)
      .for_of_statement_use_braces(UseBraces::Always)
      .while_statement_use_braces(UseBraces::Always)
      /* prefer single line */
      .array_expression_prefer_single_line(false)
      .array_pattern_prefer_single_line(false)
      .arguments_prefer_single_line(false)
      .binary_expression_prefer_single_line(false)
      .computed_prefer_single_line(false)
      .conditional_expression_prefer_single_line(false)
      .conditional_type_prefer_single_line(false)
      .decorators_prefer_single_line(false)
      .export_declaration_prefer_single_line(false)
      .for_statement_prefer_single_line(false)
      .import_declaration_prefer_single_line(false)
      .jsx_attributes_prefer_single_line(false)
      .jsx_element_prefer_single_line(false)
      .mapped_type_prefer_single_line(false)
      .member_expression_prefer_single_line(false)
      .object_expression_prefer_single_line(false)
      .object_pattern_prefer_single_line(false)
      .parameters_prefer_single_line(false)
      .parentheses_prefer_single_line(false)
      .tuple_type_prefer_single_line(false)
      .type_literal_prefer_single_line(false)
      .type_parameters_prefer_single_line(false)
      .union_and_intersection_type_prefer_single_line(false)
      .variable_statement_prefer_single_line(false)
      /* space settings */
      .binary_expression_space_surrounding_bitwise_and_arithmetic_operator(true)
      .comment_line_force_space_after_slashes(false)
      .construct_signature_space_after_new_keyword(true)
      .constructor_space_before_parentheses(true)
      .constructor_type_space_after_new_keyword(true)
      .do_while_statement_space_after_while_keyword(true)
      .export_declaration_space_surrounding_named_exports(true)
      .for_statement_space_after_for_keyword(true)
      .for_statement_space_after_semi_colons(true)
      .for_in_statement_space_after_for_keyword(true)
      .for_of_statement_space_after_for_keyword(true)
      .function_declaration_space_before_parentheses(true)
      .function_expression_space_before_parentheses(true)
      .function_expression_space_after_function_keyword(true)
      .get_accessor_space_before_parentheses(true)
      .if_statement_space_after_if_keyword(true)
      .import_declaration_space_surrounding_named_imports(true)
      .jsx_expression_container_space_surrounding_expression(true)
      .jsx_element_space_before_self_closing_tag_slash(true)
      .method_space_before_parentheses(true)
      .object_expression_space_surrounding_properties(false)
      .object_pattern_space_surrounding_properties(false)
      .set_accessor_space_before_parentheses(true)
      .space_surrounding_properties(false)
      .tagged_template_space_before_literal(false)
      .type_annotation_space_before_colon(true)
      .type_assertion_space_before_expression(true)
      .type_literal_space_surrounding_properties(false)
      .while_statement_space_after_while_keyword(true)
      /* space around */
      .arguments_space_around(true)
      .array_expression_space_around(true)
      .array_pattern_space_around(true)
      .do_while_statement_space_around(true)
      .for_in_statement_space_around(true)
      .for_of_statement_space_around(true)
      .for_statement_space_around(true)
      .if_statement_space_around(true)
      .parameters_space_around(true)
      .switch_statement_space_around(true)
      .tuple_type_space_around(true)
      .while_statement_space_around(true);

    let inner_config = config.get_inner_config();
<<<<<<< HEAD
    assert_eq!(inner_config.len(), 165);
=======
    assert_eq!(inner_config.len(), 155);
>>>>>>> 07fe3f54
    let diagnostics = resolve_config(inner_config, &resolve_global_config(HashMap::new(), &Default::default()).config).diagnostics;
    assert_eq!(diagnostics.len(), 0);
  }
}<|MERGE_RESOLUTION|>--- conflicted
+++ resolved
@@ -1186,11 +1186,7 @@
       .while_statement_space_around(true);
 
     let inner_config = config.get_inner_config();
-<<<<<<< HEAD
-    assert_eq!(inner_config.len(), 165);
-=======
-    assert_eq!(inner_config.len(), 155);
->>>>>>> 07fe3f54
+    assert_eq!(inner_config.len(), 167);
     let diagnostics = resolve_config(inner_config, &resolve_global_config(HashMap::new(), &Default::default()).config).diagnostics;
     assert_eq!(diagnostics.len(), 0);
   }
