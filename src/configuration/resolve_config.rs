use super::builder::*;
use super::types::*;
use dprint_core::configuration::*;

/// Resolves configuration from a collection of key value strings.
///
/// # Example
///
/// ```
/// use std::collections::HashMap;
/// use dprint_core::configuration::{resolve_global_config};
/// use dprint_plugin_typescript::configuration::{resolve_config};
///
/// let config_map = HashMap::new(); // get a collection of key value pairs from somewhere
/// let global_config_result = resolve_global_config(config_map, &Default::default());
///
/// // check global_config_result.diagnostics here...
///
/// let typescript_config_map = HashMap::new(); // get a collection of k/v pairs from somewhere
/// let config_result = resolve_config(
///     typescript_config_map,
///     &global_config_result.config
/// );
///
/// // check config_result.diagnostics here and use config_result.config
/// ```
pub fn resolve_config(config: ConfigKeyMap, global_config: &GlobalConfiguration) -> ResolveConfigurationResult<Configuration> {
  let mut diagnostics = Vec::new();
  let mut config = config;

  if get_value(&mut config, "deno", false, &mut diagnostics) {
    fill_deno_config(&mut config);
  }

  let semi_colons = get_value(&mut config, "semiColons", SemiColons::Prefer, &mut diagnostics);
  let brace_position = get_value(&mut config, "bracePosition", BracePosition::SameLineUnlessHanging, &mut diagnostics);
  let next_control_flow_position = get_value(&mut config, "nextControlFlowPosition", NextControlFlowPosition::SameLine, &mut diagnostics);
  let operator_position = get_value(&mut config, "operatorPosition", OperatorPosition::NextLine, &mut diagnostics);
  let single_body_position = get_value(&mut config, "singleBodyPosition", SingleBodyPosition::Maintain, &mut diagnostics);
  let trailing_commas = get_value(&mut config, "trailingCommas", TrailingCommas::OnlyMultiLine, &mut diagnostics);
  let use_braces = get_value(&mut config, "useBraces", UseBraces::WhenNotSingleLine, &mut diagnostics);
  let prefer_hanging = get_value(&mut config, "preferHanging", false, &mut diagnostics);
  let prefer_single_line_nullable = get_nullable_value(&mut config, "preferSingleLine", &mut diagnostics);
  let prefer_single_line = prefer_single_line_nullable.unwrap_or(false);
  let space_surrounding_properties = get_value(&mut config, "spaceSurroundingProperties", true, &mut diagnostics);
  let type_literal_separator_kind = get_value(&mut config, "typeLiteral.separatorKind", SemiColonOrComma::SemiColon, &mut diagnostics);
  let quote_style = get_value(&mut config, "quoteStyle", QuoteStyle::AlwaysDouble, &mut diagnostics);
<<<<<<< HEAD
  let space_around = get_value(&mut config, "spaceAround", false, &mut diagnostics);
=======
  let quote_props = get_value(&mut config, "quoteProps", QuoteProps::Preserve, &mut diagnostics);
>>>>>>> 07fe3f54

  let resolved_config = Configuration {
    line_width: get_value(
      &mut config,
      "lineWidth",
      global_config.line_width.unwrap_or(DEFAULT_GLOBAL_CONFIGURATION.line_width),
      &mut diagnostics,
    ),
    use_tabs: get_value(
      &mut config,
      "useTabs",
      global_config.use_tabs.unwrap_or(DEFAULT_GLOBAL_CONFIGURATION.use_tabs),
      &mut diagnostics,
    ),
    indent_width: get_value(
      &mut config,
      "indentWidth",
      global_config.indent_width.unwrap_or(DEFAULT_GLOBAL_CONFIGURATION.indent_width),
      &mut diagnostics,
    ),
    new_line_kind: get_value(
      &mut config,
      "newLineKind",
      global_config.new_line_kind.unwrap_or(DEFAULT_GLOBAL_CONFIGURATION.new_line_kind),
      &mut diagnostics,
    ),
    quote_style,
    quote_props,
    semi_colons,
    /* situational */
    arrow_function_use_parentheses: get_value(&mut config, "arrowFunction.useParentheses", UseParentheses::Maintain, &mut diagnostics),
    binary_expression_line_per_expression: get_value(&mut config, "binaryExpression.linePerExpression", false, &mut diagnostics),
    jsx_quote_style: get_value(&mut config, "jsx.quoteStyle", quote_style.to_jsx_quote_style(), &mut diagnostics),
    jsx_multi_line_parens: get_value(&mut config, "jsx.multiLineParens", JsxMultiLineParens::Prefer, &mut diagnostics),
    jsx_force_new_lines_surrounding_content: get_value(&mut config, "jsx.forceNewLinesSurroundingContent", false, &mut diagnostics),
    member_expression_line_per_expression: get_value(&mut config, "memberExpression.linePerExpression", false, &mut diagnostics),
    type_literal_separator_kind_single_line: get_value(
      &mut config,
      "typeLiteral.separatorKind.singleLine",
      type_literal_separator_kind,
      &mut diagnostics,
    ),
    type_literal_separator_kind_multi_line: get_value(
      &mut config,
      "typeLiteral.separatorKind.multiLine",
      type_literal_separator_kind,
      &mut diagnostics,
    ),
    /* sorting */
    module_sort_import_declarations: get_value(&mut config, "module.sortImportDeclarations", SortOrder::CaseInsensitive, &mut diagnostics),
    module_sort_export_declarations: get_value(&mut config, "module.sortExportDeclarations", SortOrder::CaseInsensitive, &mut diagnostics),
    import_declaration_sort_named_imports: get_value(&mut config, "importDeclaration.sortNamedImports", SortOrder::CaseInsensitive, &mut diagnostics),
    export_declaration_sort_named_exports: get_value(&mut config, "exportDeclaration.sortNamedExports", SortOrder::CaseInsensitive, &mut diagnostics),
    /* ignore comments */
    ignore_node_comment_text: get_value(&mut config, "ignoreNodeCommentText", String::from("dprint-ignore"), &mut diagnostics),
    ignore_file_comment_text: get_value(&mut config, "ignoreFileCommentText", String::from("dprint-ignore-file"), &mut diagnostics),
    /* brace position */
    arrow_function_brace_position: get_value(&mut config, "arrowFunction.bracePosition", brace_position, &mut diagnostics),
    class_declaration_brace_position: get_value(&mut config, "classDeclaration.bracePosition", brace_position, &mut diagnostics),
    class_expression_brace_position: get_value(&mut config, "classExpression.bracePosition", brace_position, &mut diagnostics),
    constructor_brace_position: get_value(&mut config, "constructor.bracePosition", brace_position, &mut diagnostics),
    do_while_statement_brace_position: get_value(&mut config, "doWhileStatement.bracePosition", brace_position, &mut diagnostics),
    enum_declaration_brace_position: get_value(&mut config, "enumDeclaration.bracePosition", brace_position, &mut diagnostics),
    for_statement_brace_position: get_value(&mut config, "forStatement.bracePosition", brace_position, &mut diagnostics),
    for_in_statement_brace_position: get_value(&mut config, "forInStatement.bracePosition", brace_position, &mut diagnostics),
    for_of_statement_brace_position: get_value(&mut config, "forOfStatement.bracePosition", brace_position, &mut diagnostics),
    get_accessor_brace_position: get_value(&mut config, "getAccessor.bracePosition", brace_position, &mut diagnostics),
    if_statement_brace_position: get_value(&mut config, "ifStatement.bracePosition", brace_position, &mut diagnostics),
    interface_declaration_brace_position: get_value(&mut config, "interfaceDeclaration.bracePosition", brace_position, &mut diagnostics),
    function_declaration_brace_position: get_value(&mut config, "functionDeclaration.bracePosition", brace_position, &mut diagnostics),
    function_expression_brace_position: get_value(&mut config, "functionExpression.bracePosition", brace_position, &mut diagnostics),
    method_brace_position: get_value(&mut config, "method.bracePosition", brace_position, &mut diagnostics),
    module_declaration_brace_position: get_value(&mut config, "moduleDeclaration.bracePosition", brace_position, &mut diagnostics),
    set_accessor_brace_position: get_value(&mut config, "setAccessor.bracePosition", brace_position, &mut diagnostics),
    static_block_brace_position: get_value(&mut config, "staticBlock.bracePosition", brace_position, &mut diagnostics),
    switch_case_brace_position: get_value(&mut config, "switchCase.bracePosition", brace_position, &mut diagnostics),
    switch_statement_brace_position: get_value(&mut config, "switchStatement.bracePosition", brace_position, &mut diagnostics),
    try_statement_brace_position: get_value(&mut config, "tryStatement.bracePosition", brace_position, &mut diagnostics),
    while_statement_brace_position: get_value(&mut config, "whileStatement.bracePosition", brace_position, &mut diagnostics),
    /* prefer hanging */
    arguments_prefer_hanging: get_value(&mut config, "arguments.preferHanging", prefer_hanging, &mut diagnostics),
    array_expression_prefer_hanging: get_value(&mut config, "arrayExpression.preferHanging", prefer_hanging, &mut diagnostics),
    array_pattern_prefer_hanging: get_value(&mut config, "arrayPattern.preferHanging", prefer_hanging, &mut diagnostics),
    do_while_statement_prefer_hanging: get_value(&mut config, "doWhileStatement.preferHanging", prefer_hanging, &mut diagnostics),
    export_declaration_prefer_hanging: get_value(&mut config, "exportDeclaration.preferHanging", prefer_hanging, &mut diagnostics),
    extends_clause_prefer_hanging: get_value(&mut config, "extendsClause.preferHanging", prefer_hanging, &mut diagnostics),
    for_in_statement_prefer_hanging: get_value(&mut config, "forInStatement.preferHanging", prefer_hanging, &mut diagnostics),
    for_of_statement_prefer_hanging: get_value(&mut config, "forOfStatement.preferHanging", prefer_hanging, &mut diagnostics),
    for_statement_prefer_hanging: get_value(&mut config, "forStatement.preferHanging", prefer_hanging, &mut diagnostics),
    if_statement_prefer_hanging: get_value(&mut config, "ifStatement.preferHanging", prefer_hanging, &mut diagnostics),
    implements_clause_prefer_hanging: get_value(&mut config, "implementsClause.preferHanging", prefer_hanging, &mut diagnostics),
    import_declaration_prefer_hanging: get_value(&mut config, "importDeclaration.preferHanging", prefer_hanging, &mut diagnostics),
    jsx_attributes_prefer_hanging: get_value(&mut config, "jsxAttributes.preferHanging", prefer_hanging, &mut diagnostics),
    object_expression_prefer_hanging: get_value(&mut config, "objectExpression.preferHanging", prefer_hanging, &mut diagnostics),
    object_pattern_prefer_hanging: get_value(&mut config, "objectPattern.preferHanging", prefer_hanging, &mut diagnostics),
    parameters_prefer_hanging: get_value(&mut config, "parameters.preferHanging", prefer_hanging, &mut diagnostics),
    sequence_expression_prefer_hanging: get_value(&mut config, "sequenceExpression.preferHanging", prefer_hanging, &mut diagnostics),
    switch_statement_prefer_hanging: get_value(&mut config, "switchStatement.preferHanging", prefer_hanging, &mut diagnostics),
    tuple_type_prefer_hanging: get_value(&mut config, "tupleType.preferHanging", prefer_hanging, &mut diagnostics),
    type_literal_prefer_hanging: get_value(&mut config, "typeLiteral.preferHanging", prefer_hanging, &mut diagnostics),
    type_parameters_prefer_hanging: get_value(&mut config, "typeParameters.preferHanging", prefer_hanging, &mut diagnostics),
    union_and_intersection_type_prefer_hanging: get_value(&mut config, "unionAndIntersectionType.preferHanging", prefer_hanging, &mut diagnostics),
    variable_statement_prefer_hanging: get_value(&mut config, "variableStatement.preferHanging", prefer_hanging, &mut diagnostics),
    while_statement_prefer_hanging: get_value(&mut config, "whileStatement.preferHanging", prefer_hanging, &mut diagnostics),
    /* member spacing */
    enum_declaration_member_spacing: get_value(&mut config, "enumDeclaration.memberSpacing", MemberSpacing::Maintain, &mut diagnostics),
    /* next control flow position */
    if_statement_next_control_flow_position: get_value(&mut config, "ifStatement.nextControlFlowPosition", next_control_flow_position, &mut diagnostics),
    try_statement_next_control_flow_position: get_value(
      &mut config,
      "tryStatement.nextControlFlowPosition",
      next_control_flow_position,
      &mut diagnostics,
    ),
    /* operator position */
    binary_expression_operator_position: get_value(&mut config, "binaryExpression.operatorPosition", operator_position, &mut diagnostics),
    conditional_expression_operator_position: get_value(&mut config, "conditionalExpression.operatorPosition", operator_position, &mut diagnostics),
    /* single body position */
    if_statement_single_body_position: get_value(&mut config, "ifStatement.singleBodyPosition", single_body_position, &mut diagnostics),
    for_statement_single_body_position: get_value(&mut config, "forStatement.singleBodyPosition", single_body_position, &mut diagnostics),
    for_in_statement_single_body_position: get_value(&mut config, "forInStatement.singleBodyPosition", single_body_position, &mut diagnostics),
    for_of_statement_single_body_position: get_value(&mut config, "forOfStatement.singleBodyPosition", single_body_position, &mut diagnostics),
    while_statement_single_body_position: get_value(&mut config, "whileStatement.singleBodyPosition", single_body_position, &mut diagnostics),
    /* trailing commas */
    arguments_trailing_commas: get_value(&mut config, "arguments.trailingCommas", trailing_commas, &mut diagnostics),
    parameters_trailing_commas: get_value(&mut config, "parameters.trailingCommas", trailing_commas, &mut diagnostics),
    array_expression_trailing_commas: get_value(&mut config, "arrayExpression.trailingCommas", trailing_commas, &mut diagnostics),
    array_pattern_trailing_commas: get_value(&mut config, "arrayPattern.trailingCommas", trailing_commas, &mut diagnostics),
    enum_declaration_trailing_commas: get_value(&mut config, "enumDeclaration.trailingCommas", trailing_commas, &mut diagnostics),
    export_declaration_trailing_commas: get_value(&mut config, "exportDeclaration.trailingCommas", trailing_commas, &mut diagnostics),
    import_declaration_trailing_commas: get_value(&mut config, "importDeclaration.trailingCommas", trailing_commas, &mut diagnostics),
    object_expression_trailing_commas: get_value(&mut config, "objectExpression.trailingCommas", trailing_commas, &mut diagnostics),
    object_pattern_trailing_commas: get_value(&mut config, "objectPattern.trailingCommas", trailing_commas, &mut diagnostics),
    tuple_type_trailing_commas: get_value(&mut config, "tupleType.trailingCommas", trailing_commas, &mut diagnostics),
    type_literal_trailing_commas: get_value(&mut config, "typeLiteral.trailingCommas", trailing_commas, &mut diagnostics),
    type_parameters_trailing_commas: get_value(&mut config, "typeParameters.trailingCommas", trailing_commas, &mut diagnostics),
    /* use braces */
    if_statement_use_braces: get_value(&mut config, "ifStatement.useBraces", use_braces, &mut diagnostics),
    for_statement_use_braces: get_value(&mut config, "forStatement.useBraces", use_braces, &mut diagnostics),
    for_in_statement_use_braces: get_value(&mut config, "forInStatement.useBraces", use_braces, &mut diagnostics),
    for_of_statement_use_braces: get_value(&mut config, "forOfStatement.useBraces", use_braces, &mut diagnostics),
    while_statement_use_braces: get_value(&mut config, "whileStatement.useBraces", use_braces, &mut diagnostics),
    /* prefer single line */
    array_expression_prefer_single_line: get_value(&mut config, "arrayExpression.preferSingleLine", prefer_single_line, &mut diagnostics),
    array_pattern_prefer_single_line: get_value(&mut config, "arrayPattern.preferSingleLine", prefer_single_line, &mut diagnostics),
    arguments_prefer_single_line: get_value(&mut config, "arguments.preferSingleLine", prefer_single_line, &mut diagnostics),
    binary_expression_prefer_single_line: get_value(&mut config, "binaryExpression.preferSingleLine", prefer_single_line, &mut diagnostics),
    computed_prefer_single_line: get_value(&mut config, "computed.preferSingleLine", prefer_single_line, &mut diagnostics),
    conditional_expression_prefer_single_line: get_value(&mut config, "conditionalExpression.preferSingleLine", prefer_single_line, &mut diagnostics),
    conditional_type_prefer_single_line: get_value(&mut config, "conditionalType.preferSingleLine", prefer_single_line, &mut diagnostics),
    decorators_prefer_single_line: get_value(&mut config, "decorators.preferSingleLine", prefer_single_line, &mut diagnostics),
    export_declaration_prefer_single_line: get_value(
      &mut config,
      "exportDeclaration.preferSingleLine",
      prefer_single_line_nullable.unwrap_or(true),
      &mut diagnostics,
    ),
    for_statement_prefer_single_line: get_value(&mut config, "forStatement.preferSingleLine", prefer_single_line, &mut diagnostics),
    import_declaration_prefer_single_line: get_value(
      &mut config,
      "importDeclaration.preferSingleLine",
      prefer_single_line_nullable.unwrap_or(true),
      &mut diagnostics,
    ),
    jsx_attributes_prefer_single_line: get_value(&mut config, "jsxAttributes.preferSingleLine", prefer_single_line, &mut diagnostics),
    jsx_element_prefer_single_line: get_value(&mut config, "jsxElement.preferSingleLine", prefer_single_line, &mut diagnostics),
    mapped_type_prefer_single_line: get_value(&mut config, "mappedType.preferSingleLine", prefer_single_line, &mut diagnostics),
    member_expression_prefer_single_line: get_value(&mut config, "memberExpression.preferSingleLine", prefer_single_line, &mut diagnostics),
    object_expression_prefer_single_line: get_value(&mut config, "objectExpression.preferSingleLine", prefer_single_line, &mut diagnostics),
    object_pattern_prefer_single_line: get_value(&mut config, "objectPattern.preferSingleLine", prefer_single_line, &mut diagnostics),
    parameters_prefer_single_line: get_value(&mut config, "parameters.preferSingleLine", prefer_single_line, &mut diagnostics),
    parentheses_prefer_single_line: get_value(&mut config, "parentheses.preferSingleLine", prefer_single_line, &mut diagnostics),
    tuple_type_prefer_single_line: get_value(&mut config, "tupleType.preferSingleLine", prefer_single_line, &mut diagnostics),
    type_literal_prefer_single_line: get_value(&mut config, "typeLiteral.preferSingleLine", prefer_single_line, &mut diagnostics),
    type_parameters_prefer_single_line: get_value(&mut config, "typeParameters.preferSingleLine", prefer_single_line, &mut diagnostics),
    union_and_intersection_type_prefer_single_line: get_value(&mut config, "unionAndIntersectionType.preferSingleLine", prefer_single_line, &mut diagnostics),
    variable_statement_prefer_single_line: get_value(&mut config, "variableStatement.preferSingleLine", prefer_single_line, &mut diagnostics),
    /* space settings */
    binary_expression_space_surrounding_bitwise_and_arithmetic_operator: get_value(
      &mut config,
      "binaryExpression.spaceSurroundingBitwiseAndArithmeticOperator",
      true,
      &mut diagnostics,
    ),
    comment_line_force_space_after_slashes: get_value(&mut config, "commentLine.forceSpaceAfterSlashes", true, &mut diagnostics),
    construct_signature_space_after_new_keyword: get_value(&mut config, "constructSignature.spaceAfterNewKeyword", false, &mut diagnostics),
    constructor_space_before_parentheses: get_value(&mut config, "constructor.spaceBeforeParentheses", false, &mut diagnostics),
    constructor_type_space_after_new_keyword: get_value(&mut config, "constructorType.spaceAfterNewKeyword", false, &mut diagnostics),
    do_while_statement_space_after_while_keyword: get_value(&mut config, "doWhileStatement.spaceAfterWhileKeyword", true, &mut diagnostics),
    export_declaration_space_surrounding_named_exports: get_value(&mut config, "exportDeclaration.spaceSurroundingNamedExports", true, &mut diagnostics),
    for_statement_space_after_for_keyword: get_value(&mut config, "forStatement.spaceAfterForKeyword", true, &mut diagnostics),
    for_statement_space_after_semi_colons: get_value(&mut config, "forStatement.spaceAfterSemiColons", true, &mut diagnostics),
    for_in_statement_space_after_for_keyword: get_value(&mut config, "forInStatement.spaceAfterForKeyword", true, &mut diagnostics),
    for_of_statement_space_after_for_keyword: get_value(&mut config, "forOfStatement.spaceAfterForKeyword", true, &mut diagnostics),
    function_declaration_space_before_parentheses: get_value(&mut config, "functionDeclaration.spaceBeforeParentheses", false, &mut diagnostics),
    function_expression_space_before_parentheses: get_value(&mut config, "functionExpression.spaceBeforeParentheses", false, &mut diagnostics),
    function_expression_space_after_function_keyword: get_value(&mut config, "functionExpression.spaceAfterFunctionKeyword", false, &mut diagnostics),
    get_accessor_space_before_parentheses: get_value(&mut config, "getAccessor.spaceBeforeParentheses", false, &mut diagnostics),
    if_statement_space_after_if_keyword: get_value(&mut config, "ifStatement.spaceAfterIfKeyword", true, &mut diagnostics),
    import_declaration_space_surrounding_named_imports: get_value(&mut config, "importDeclaration.spaceSurroundingNamedImports", true, &mut diagnostics),
    jsx_expression_container_space_surrounding_expression: get_value(&mut config, "jsxExpressionContainer.spaceSurroundingExpression", false, &mut diagnostics),
    jsx_element_space_before_self_closing_tag_slash: get_value(&mut config, "jsxElement.spaceBeforeSelfClosingTagSlash", true, &mut diagnostics),
    method_space_before_parentheses: get_value(&mut config, "method.spaceBeforeParentheses", false, &mut diagnostics),
    object_expression_space_surrounding_properties: get_value(
      &mut config,
      "objectExpression.spaceSurroundingProperties",
      space_surrounding_properties,
      &mut diagnostics,
    ),
    object_pattern_space_surrounding_properties: get_value(
      &mut config,
      "objectPattern.spaceSurroundingProperties",
      space_surrounding_properties,
      &mut diagnostics,
    ),
    set_accessor_space_before_parentheses: get_value(&mut config, "setAccessor.spaceBeforeParentheses", false, &mut diagnostics),
    space_surrounding_properties,
    tagged_template_space_before_literal: get_value(&mut config, "taggedTemplate.spaceBeforeLiteral", false, &mut diagnostics),
    type_annotation_space_before_colon: get_value(&mut config, "typeAnnotation.spaceBeforeColon", false, &mut diagnostics),
    type_assertion_space_before_expression: get_value(&mut config, "typeAssertion.spaceBeforeExpression", true, &mut diagnostics),
    type_literal_space_surrounding_properties: get_value(
      &mut config,
      "typeLiteral.spaceSurroundingProperties",
      space_surrounding_properties,
      &mut diagnostics,
    ),
    while_statement_space_after_while_keyword: get_value(&mut config, "whileStatement.spaceAfterWhileKeyword", true, &mut diagnostics),
    arguments_space_around: get_value(&mut config, "arguments.spaceAround", space_around, &mut diagnostics),
    array_expression_space_around: get_value(&mut config, "arrayExpression.spaceAround", space_around, &mut diagnostics),
    array_pattern_space_around: get_value(&mut config, "arrayPattern.spaceAround", space_around, &mut diagnostics),
    do_while_statement_space_around: get_value(&mut config, "doWhileStatement.spaceAround", space_around, &mut diagnostics),
    for_in_statement_space_around: get_value(&mut config, "forInStatement.spaceAround", space_around, &mut diagnostics),
    for_of_statement_space_around: get_value(&mut config, "forOfStatement.spaceAround", space_around, &mut diagnostics),
    for_statement_space_around: get_value(&mut config, "forStatement.spaceAround", space_around, &mut diagnostics),
    if_statement_space_around: get_value(&mut config, "ifStatement.spaceAround", space_around, &mut diagnostics),
    parameters_space_around: get_value(&mut config, "parameters.spaceAround", space_around, &mut diagnostics),
    switch_statement_space_around: get_value(&mut config, "switchStatement.spaceAround", space_around, &mut diagnostics),
    tuple_type_space_around: get_value(&mut config, "tupleType.spaceAround", space_around, &mut diagnostics),
    while_statement_space_around: get_value(&mut config, "whileStatement.spaceAround", space_around, &mut diagnostics),
  };

  diagnostics.extend(get_unknown_property_diagnostics(config));

  return ResolveConfigurationResult {
    config: resolved_config,
    diagnostics,
  };

  fn fill_deno_config(config: &mut ConfigKeyMap) {
    for (key, value) in ConfigurationBuilder::new().deno().config.iter() {
      if !config.contains_key(key) {
        config.insert(key.clone(), value.clone());
      }
    }
  }
}

#[cfg(test)]
mod tests {
  use dprint_core::configuration::resolve_global_config;
  use dprint_core::configuration::NewLineKind;
  use std::collections::HashMap;

  use super::super::builder::ConfigurationBuilder;
  use super::*;

  // todo: more tests, but this is currently tested by the javascript code in dprint-plugin-typescript

  #[test]
  fn handle_global_config() {
    let mut global_config = HashMap::new();
    global_config.insert(String::from("lineWidth"), ConfigKeyValue::from_i32(80));
    global_config.insert(String::from("indentWidth"), ConfigKeyValue::from_i32(8));
    global_config.insert(String::from("newLineKind"), ConfigKeyValue::from_str("crlf"));
    global_config.insert(String::from("useTabs"), ConfigKeyValue::from_bool(true));
    let global_config = resolve_global_config(global_config, &Default::default()).config;
    let mut config_builder = ConfigurationBuilder::new();
    let config = config_builder.global_config(global_config).build();
    assert_eq!(config.line_width, 80);
    assert_eq!(config.indent_width, 8);
    assert_eq!(config.new_line_kind == NewLineKind::CarriageReturnLineFeed, true);
    assert_eq!(config.use_tabs, true);
  }

  #[test]
  fn handle_deno_config() {
    let mut config = HashMap::new();
    config.insert(String::from("deno"), ConfigKeyValue::from_bool(true));
    let global_config = resolve_global_config(HashMap::new(), &Default::default()).config;
    let result = resolve_config(config, &global_config);
    let expected_config = ConfigurationBuilder::new().deno().build();
    // todo: test that both objects equal each other
    assert_eq!(result.config.indent_width, expected_config.indent_width);
    assert_eq!(result.config.line_width, expected_config.line_width);
    assert_eq!(result.diagnostics.len(), 0);
  }

  #[test]
  fn handle_deno_config_with_overwrites() {
    let mut config = HashMap::new();
    config.insert(String::from("deno"), ConfigKeyValue::from_bool(true));
    config.insert(String::from("indentWidth"), ConfigKeyValue::from_i32(8));
    let global_config = resolve_global_config(HashMap::new(), &Default::default()).config;
    let result = resolve_config(config, &global_config);
    let expected_config = ConfigurationBuilder::new().deno().build();
    assert_eq!(result.config.indent_width, 8);
    assert_eq!(result.config.line_width, expected_config.line_width);
    assert_eq!(result.diagnostics.len(), 0);
  }
}<|MERGE_RESOLUTION|>--- conflicted
+++ resolved
@@ -45,11 +45,8 @@
   let space_surrounding_properties = get_value(&mut config, "spaceSurroundingProperties", true, &mut diagnostics);
   let type_literal_separator_kind = get_value(&mut config, "typeLiteral.separatorKind", SemiColonOrComma::SemiColon, &mut diagnostics);
   let quote_style = get_value(&mut config, "quoteStyle", QuoteStyle::AlwaysDouble, &mut diagnostics);
-<<<<<<< HEAD
+  let quote_props = get_value(&mut config, "quoteProps", QuoteProps::Preserve, &mut diagnostics);
   let space_around = get_value(&mut config, "spaceAround", false, &mut diagnostics);
-=======
-  let quote_props = get_value(&mut config, "quoteProps", QuoteProps::Preserve, &mut diagnostics);
->>>>>>> 07fe3f54
 
   let resolved_config = Configuration {
     line_width: get_value(
